--- conflicted
+++ resolved
@@ -75,11 +75,8 @@
         )
     )
 
-<<<<<<< HEAD
-=======
     class Config:
         title = "dydx_perpetual"
 
->>>>>>> 4991a300
 
 KEYS = DydxPerpetualConfigMap.construct()