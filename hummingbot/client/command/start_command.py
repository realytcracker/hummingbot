#!/usr/bin/env python

import asyncio
import platform
import threading
import time
from typing import (
    Optional,
    Callable,
)
from os.path import dirname
from hummingbot.core.clock import (
    Clock,
    ClockMode
)
from hummingbot import init_logging
from hummingbot.client.config.config_helpers import (
    get_strategy_starter_file,
)
from hummingbot.client.settings import (
    STRATEGIES,
    SCRIPTS_PATH,
<<<<<<< HEAD
    ethereum_gas_station_required
=======
    required_exchanges
>>>>>>> 35cae18c
)
from hummingbot.core.utils.async_utils import safe_ensure_future
from hummingbot.core.utils.kill_switch import KillSwitch
from typing import TYPE_CHECKING
from hummingbot.client.config.global_config_map import global_config_map
from hummingbot.core.utils.eth_gas_station_lookup import EthGasStationLookup
from hummingbot.script.script_iterator import ScriptIterator
from hummingbot.connector.connector_status import get_connector_status, warning_messages
if TYPE_CHECKING:
    from hummingbot.client.hummingbot_application import HummingbotApplication


class StartCommand:
    async def _run_clock(self):
        with self.clock as clock:
            await clock.run()

    async def wait_till_ready(self,  # type: HummingbotApplication
                              func: Callable, *args, **kwargs):
        while True:
            all_ready = all([market.ready for market in self.markets.values()])
            if not all_ready:
                await asyncio.sleep(0.5)
            else:
                return func(*args, **kwargs)

    def start(self,  # type: HummingbotApplication
              log_level: Optional[str] = None):
        if threading.current_thread() != threading.main_thread():
            self.ev_loop.call_soon_threadsafe(self.start, log_level)
            return
        safe_ensure_future(self.start_check(log_level), loop=self.ev_loop)

    async def start_check(self,  # type: HummingbotApplication
                          log_level: Optional[str] = None):

        if self.strategy_task is not None and not self.strategy_task.done():
            self._notify('The bot is already running - please run "stop" first')
            return

        is_valid = await self.status_check_all(notify_success=False)
        if not is_valid:
            return

        init_logging("hummingbot_logs.yml",
                     override_log_level=log_level.upper() if log_level else None,
                     strategy_file_path=self.strategy_file_name)

        # If macOS, disable App Nap.
        if platform.system() == "Darwin":
            import appnope
            appnope.nope()

        self._initialize_notifiers()

        self._notify(f"\nStatus check complete. Starting '{self.strategy_name}' strategy...")
        if global_config_map.get("paper_trade_enabled").value:
            self._notify("\nPaper Trading ON: All orders are simulated, and no real orders are placed.")

        for exchange in required_exchanges:
            connector = str(exchange)
            status = get_connector_status(connector)

            # Display custom warning message for specific connectors
            warning_msg = warning_messages.get(connector, None)
            if warning_msg is not None:
                self._notify(f"\nConnector status: {status}\n"
                             f"{warning_msg}")

            # Display warning message if the exchange connector has outstanding issues or not working
            elif status != "GREEN":
                self._notify(f"\nConnector status: {status}. This connector has one or more issues.\n"
                             "Refer to our Github page for more info: https://github.com/coinalpha/hummingbot")

        await self.start_market_making(self.strategy_name)

    async def start_market_making(self,  # type: HummingbotApplication
                                  strategy_name: str):
        start_strategy: Callable = get_strategy_starter_file(strategy_name)
        if strategy_name in STRATEGIES:
            start_strategy(self)
        else:
            raise NotImplementedError

        try:
            config_path: str = self.strategy_file_name
            self.start_time = time.time() * 1e3  # Time in milliseconds
            self.clock = Clock(ClockMode.REALTIME)
            if self.wallet is not None:
                self.clock.add_iterator(self.wallet)
            for market in self.markets.values():
                if market is not None:
                    self.clock.add_iterator(market)
                    self.markets_recorder.restore_market_states(config_path, market)
                    if len(market.limit_orders) > 0:
                        self._notify(f"Cancelling dangling limit orders on {market.name}...")
                        await market.cancel_all(5.0)
            if self.strategy:
                self.clock.add_iterator(self.strategy)
            if global_config_map["script_enabled"].value:
                script_file = global_config_map["script_file_path"].value
                folder = dirname(script_file)
                if folder == "":
                    script_file = SCRIPTS_PATH + script_file
                if self.strategy_name != "pure_market_making":
                    self._notify("Error: script feature is only available for pure_market_making strategy (for now).")
                else:
                    self._script_iterator = ScriptIterator(script_file, list(self.markets.values()),
                                                           self.strategy, 0.1)
                    self.clock.add_iterator(self._script_iterator)
                    self._notify(f"Script ({script_file}) started.")

            if global_config_map["ethgasstation_gas_enabled"].value and ethereum_gas_station_required():
                EthGasStationLookup.get_instance().start()

            self.strategy_task: asyncio.Task = safe_ensure_future(self._run_clock(), loop=self.ev_loop)
            self._notify(f"\n'{strategy_name}' strategy started.\n"
                         f"Run `status` command to query the progress.")
            self.logger().info("start command initiated.")
            if not self.starting_balances:
                self.starting_balances = await self.wait_till_ready(self.balance_snapshot)

            if self._trading_required:
                self.kill_switch = KillSwitch(self)
                await self.wait_till_ready(self.kill_switch.start)
        except Exception as e:
            self.logger().error(str(e), exc_info=True)<|MERGE_RESOLUTION|>--- conflicted
+++ resolved
@@ -20,11 +20,8 @@
 from hummingbot.client.settings import (
     STRATEGIES,
     SCRIPTS_PATH,
-<<<<<<< HEAD
-    ethereum_gas_station_required
-=======
-    required_exchanges
->>>>>>> 35cae18c
+    ethereum_gas_station_required,
+    required_exchanges,
 )
 from hummingbot.core.utils.async_utils import safe_ensure_future
 from hummingbot.core.utils.kill_switch import KillSwitch
