--- conflicted
+++ resolved
@@ -1,9 +1,5 @@
 from decimal import Decimal
 from typing import Optional
-<<<<<<< HEAD
-from hummingbot.client.settings import EXCHANGES, STRATEGIES, CONNECTORS_SET
-=======
->>>>>>> b60d6b64
 
 
 # Validators
