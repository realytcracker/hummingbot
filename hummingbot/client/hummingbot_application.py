#!/usr/bin/env python

import asyncio
import logging
import time
from collections import deque
from typing import Deque, Dict, List, Optional, Tuple

from hummingbot.client.command import __all__ as commands
from hummingbot.client.config.config_helpers import (
    get_connector_class,
    get_strategy_config_map,
)
from hummingbot.client.config.global_config_map import global_config_map
from hummingbot.client.config.security import Security
from hummingbot.client.settings import AllConnectorSettings, ConnectorType
from hummingbot.client.tab import __all__ as tab_classes
from hummingbot.client.tab.data_types import CommandTab
from hummingbot.client.ui.completer import load_completer
from hummingbot.client.ui.hummingbot_cli import HummingbotCLI
from hummingbot.client.ui.keybindings import load_key_bindings
from hummingbot.client.ui.parser import load_parser, ThrowingArgumentParser
from hummingbot.connector.exchange.paper_trade import create_paper_trade_market
from hummingbot.connector.exchange_base import ExchangeBase
from hummingbot.connector.markets_recorder import MarketsRecorder
from hummingbot.core.clock import Clock
from hummingbot.core.gateway.status_monitor import StatusMonitor as GatewayStatusMonitor
from hummingbot.core.utils.kill_switch import KillSwitch
from hummingbot.core.utils.trading_pair_fetcher import TradingPairFetcher
from hummingbot.data_feed.data_feed_base import DataFeedBase
from hummingbot.exceptions import ArgumentParserError
from hummingbot.logger import HummingbotLogger
from hummingbot.logger.application_warning import ApplicationWarning
from hummingbot.model.sql_connection_manager import SQLConnectionManager
from hummingbot.notifier.notifier_base import NotifierBase
from hummingbot.notifier.telegram_notifier import TelegramNotifier
from hummingbot.strategy.cross_exchange_market_making import CrossExchangeMarketPair
from hummingbot.strategy.market_trading_pair_tuple import MarketTradingPairTuple
from hummingbot.strategy.strategy_base import StrategyBase

s_logger = None


class HummingbotApplication(*commands):
    KILL_TIMEOUT = 10.0
    APP_WARNING_EXPIRY_DURATION = 3600.0
    APP_WARNING_STATUS_LIMIT = 6

    _main_app: Optional["HummingbotApplication"] = None

    @classmethod
    def logger(cls) -> HummingbotLogger:
        global s_logger
        if s_logger is None:
            s_logger = logging.getLogger(__name__)
        return s_logger

    @classmethod
    def main_application(cls) -> "HummingbotApplication":
        if cls._main_app is None:
            cls._main_app = HummingbotApplication()
        return cls._main_app

    def __init__(self):
        # This is to start fetching trading pairs for auto-complete
        TradingPairFetcher.get_instance()
        self.ev_loop: asyncio.AbstractEventLoop = asyncio.get_event_loop()
        self.markets: Dict[str, ExchangeBase] = {}
        # strategy file name and name get assigned value after import or create command
        self._strategy_file_name: str = None
        self.strategy_name: str = None
        self.strategy_task: Optional[asyncio.Task] = None
        self.strategy: Optional[StrategyBase] = None
        self.market_pair: Optional[CrossExchangeMarketPair] = None
        self.market_trading_pair_tuples: List[MarketTradingPairTuple] = []
        self.clock: Optional[Clock] = None
        self.market_trading_pairs_map = {}
        self.token_list = {}

        self.init_time: float = time.time()
        self.start_time: Optional[int] = None
        self.placeholder_mode = False
        self.log_queue_listener: Optional[logging.handlers.QueueListener] = None
        self.data_feed: Optional[DataFeedBase] = None
        self.notifiers: List[NotifierBase] = []
        self.kill_switch: Optional[KillSwitch] = None
        self._app_warnings: Deque[ApplicationWarning] = deque()
        self._trading_required: bool = True
        self._last_started_strategy_file: Optional[str] = None

        self.trade_fill_db: Optional[SQLConnectionManager] = None
        self.markets_recorder: Optional[MarketsRecorder] = None
        self._pmm_script_iterator = None
        self._binance_connector = None
        self._shared_client = None

        # gateway variables and monitor
        self._gateway_monitor = GatewayStatusMonitor(self)

        command_tabs = self.init_command_tabs()
        self.parser: ThrowingArgumentParser = load_parser(self, command_tabs)
        self.app = HummingbotCLI(
            input_handler=self._handle_command,
            bindings=load_key_bindings(self),
            completer=load_completer(self),
            command_tabs=command_tabs
        )

        self._init_gateway_monitor()

    @property
    def gateway_config_keys(self) -> List[str]:
        return self._gateway_monitor.gateway_config_keys

    @property
    def strategy_file_name(self) -> str:
        return self._strategy_file_name

    @strategy_file_name.setter
    def strategy_file_name(self, value: Optional[str]):
        self._strategy_file_name = value
        if value is not None:
            db_name = value.split(".")[0]
            self.trade_fill_db = SQLConnectionManager.get_trade_fills_instance(db_name)
        else:
            self.trade_fill_db = None

    @property
    def strategy_config_map(self):
        if self.strategy_name is not None:
            return get_strategy_config_map(self.strategy_name)
        return None

    def _init_gateway_monitor(self):
        try:
            # Do not start the gateway monitor during unit tests.
            if asyncio.get_running_loop() is not None:
                self._gateway_monitor = GatewayStatusMonitor(self)
                self._gateway_monitor.start()
        except RuntimeError:
            pass

    def notify(self, msg: str):
        self.app.log(msg)
        for notifier in self.notifiers:
            notifier.add_msg_to_queue(msg)

    def _handle_command(self, raw_command: str):
        # unset to_stop_config flag it triggered before loading any command
        if self.app.to_stop_config:
            self.app.to_stop_config = False

        raw_command = raw_command.strip()
        # NOTE: Only done for config command
        if raw_command.startswith("config"):
            command_split = raw_command.split(maxsplit=2)
        else:
            command_split = raw_command.split()
        try:
            if self.placeholder_mode:
                pass
            elif len(command_split) == 0:
                pass
            else:
                # Check if help is requested, if yes, print & terminate
                if len(command_split) > 1 and any(arg in ["-h", "--help"] for arg in command_split[1:]):
                    self.help(raw_command)
                    return

                shortcuts = global_config_map.get("command_shortcuts").value
                shortcut = None
                # see if we match against shortcut command
                if shortcuts is not None:
                    for s in shortcuts:
                        if command_split[0] == s['command']:
                            shortcut = s
                            break

                # perform shortcut expansion
                if shortcut is not None:
                    # check number of arguments
                    num_shortcut_args = len(shortcut['arguments'])
                    if len(command_split) == num_shortcut_args + 1:
                        # notify each expansion if there's more than 1
                        verbose = True if len(shortcut['output']) > 1 else False
                        # do argument replace and re-enter this function with the expanded command
                        for output_cmd in shortcut['output']:
                            final_cmd = output_cmd
                            for i in range(1, num_shortcut_args + 1):
                                final_cmd = final_cmd.replace(f'${i}', command_split[i])
                            if verbose is True:
                                self.notify(f'  >>> {final_cmd}')
                            self._handle_command(final_cmd)
                    else:
                        self.notify('Invalid number of arguments for shortcut')
                # regular command
                else:
                    args = self.parser.parse_args(args=command_split)
                    kwargs = vars(args)
                    if not hasattr(args, "func"):
                        self.app.handle_tab_command(self, command_split[0], kwargs)
                    else:
                        f = args.func
                        del kwargs["func"]
                        f(**kwargs)
        except ArgumentParserError as e:
            if not self.be_silly(raw_command):
                self.notify(str(e))
        except NotImplementedError:
            self.notify("Command not yet implemented. This feature is currently under development.")
        except Exception as e:
            self.logger().error(e, exc_info=True)

    async def _cancel_outstanding_orders(self) -> bool:
        success = True
        try:
            kill_timeout: float = self.KILL_TIMEOUT
<<<<<<< HEAD
            self._notify("Canceling outstanding orders...")
=======
            self.notify("Cancelling outstanding orders...")
>>>>>>> a76e8f7b

            for market_name, market in self.markets.items():
                cancellation_results = await market.cancel_all(kill_timeout)
                uncancelled = list(filter(lambda cr: cr.success is False, cancellation_results))
                if len(uncancelled) > 0:
                    success = False
                    uncancelled_order_ids = list(map(lambda cr: cr.order_id, uncancelled))
                    self.notify("\nFailed to cancel the following orders on %s:\n%s" % (
                        market_name,
                        '\n'.join(uncancelled_order_ids)
                    ))
        except Exception:
            self.logger().error("Error canceling outstanding orders.", exc_info=True)
            success = False

        if success:
<<<<<<< HEAD
            self._notify("All outstanding orders canceled.")
=======
            self.notify("All outstanding orders cancelled.")
>>>>>>> a76e8f7b
        return success

    async def run(self):
        await self.app.run()

    def add_application_warning(self, app_warning: ApplicationWarning):
        self._expire_old_application_warnings()
        self._app_warnings.append(app_warning)

    def clear_application_warning(self):
        self._app_warnings.clear()

    @staticmethod
    def _initialize_market_assets(market_name: str, trading_pairs: List[str]) -> List[Tuple[str, str]]:
        market_trading_pairs: List[Tuple[str, str]] = [(trading_pair.split('-')) for trading_pair in trading_pairs]
        return market_trading_pairs

    def _initialize_markets(self, market_names: List[Tuple[str, List[str]]]):
        # aggregate trading_pairs if there are duplicate markets

        for market_name, trading_pairs in market_names:
            if market_name not in self.market_trading_pairs_map:
                self.market_trading_pairs_map[market_name] = []
            for hb_trading_pair in trading_pairs:
                self.market_trading_pairs_map[market_name].append(hb_trading_pair)

        for connector_name, trading_pairs in self.market_trading_pairs_map.items():
            conn_setting = AllConnectorSettings.get_connector_settings()[connector_name]

            if connector_name.endswith("paper_trade") and conn_setting.type == ConnectorType.Exchange:
                connector = create_paper_trade_market(conn_setting.parent_name, trading_pairs)
                paper_trade_account_balance = global_config_map.get("paper_trade_account_balance").value
                if paper_trade_account_balance is not None:
                    for asset, balance in paper_trade_account_balance.items():
                        connector.set_balance(asset, balance)
            else:
                Security.update_config_map(global_config_map)
                keys = {key: config.value for key, config in global_config_map.items()
                        if key in conn_setting.config_keys}
                init_params = conn_setting.conn_init_parameters(keys)
                init_params.update(trading_pairs=trading_pairs, trading_required=self._trading_required)
                connector_class = get_connector_class(connector_name)
                connector = connector_class(**init_params)
            self.markets[connector_name] = connector

        self.markets_recorder = MarketsRecorder(
            self.trade_fill_db,
            list(self.markets.values()),
            self.strategy_file_name,
            self.strategy_name,
        )
        self.markets_recorder.start()

    def _initialize_notifiers(self):
        if global_config_map.get("telegram_enabled").value:
            # TODO: refactor to use single instance
            if not any([isinstance(n, TelegramNotifier) for n in self.notifiers]):
                self.notifiers.append(
                    TelegramNotifier(
                        token=global_config_map["telegram_token"].value,
                        chat_id=global_config_map["telegram_chat_id"].value,
                        hb=self,
                    )
                )
        for notifier in self.notifiers:
            notifier.start()

    def init_command_tabs(self) -> Dict[str, CommandTab]:
        """
        Initiates and returns a CommandTab dictionary with mostly defaults and None values, These values will be
        populated later on by HummingbotCLI
        """
        command_tabs: Dict[str, CommandTab] = {}
        for tab_class in tab_classes:
            name = tab_class.get_command_name()
            command_tabs[name] = CommandTab(name, None, None, None, tab_class)
        return command_tabs<|MERGE_RESOLUTION|>--- conflicted
+++ resolved
@@ -215,11 +215,7 @@
         success = True
         try:
             kill_timeout: float = self.KILL_TIMEOUT
-<<<<<<< HEAD
             self._notify("Canceling outstanding orders...")
-=======
-            self.notify("Cancelling outstanding orders...")
->>>>>>> a76e8f7b
 
             for market_name, market in self.markets.items():
                 cancellation_results = await market.cancel_all(kill_timeout)
@@ -236,11 +232,7 @@
             success = False
 
         if success:
-<<<<<<< HEAD
             self._notify("All outstanding orders canceled.")
-=======
-            self.notify("All outstanding orders cancelled.")
->>>>>>> a76e8f7b
         return success
 
     async def run(self):
