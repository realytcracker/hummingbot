--- conflicted
+++ resolved
@@ -20,13 +20,13 @@
 from hummingbot.core.data_type.limit_order cimport LimitOrder
 from hummingbot.core.data_type.limit_order import LimitOrder
 from hummingbot.core.network_iterator import NetworkStatus
+from hummingbot.market.market_base cimport MarketBase
 from hummingbot.market.market_base import (
     MarketBase,
     OrderType
 )
 from hummingbot.core.data_type.market_order import MarketOrder
 from hummingbot.core.data_type.order_book import OrderBook
-from hummingbot.strategy.market_symbol_pair import MarketSymbolPair
 from .cross_exchange_market_pair import CrossExchangeMarketPair
 from hummingbot.strategy.strategy_base import StrategyBase
 from hummingbot.core.utils.exchange_rate_conversion import ExchangeRateConversion
@@ -105,10 +105,11 @@
         self._logging_options = <int64_t>logging_options
         self._last_timestamp = 0
         self._status_report_interval = status_report_interval
-        self._limit_order_min_expiration = limit_order_min_expiration
         self._cancel_order_threshold = cancel_order_threshold
         self._active_order_canceling = active_order_canceling
         self._exchange_rate_conversion = ExchangeRateConversion.get_instance()
+
+        self.limit_order_min_expiration = limit_order_min_expiration
 
         cdef:
             list all_markets = list(self._maker_markets | self._taker_markets)
@@ -239,35 +240,6 @@
         return self.c_check_if_price_correct(market_pair, active_order, current_hedging_price)
     # ---------------------------------------------------------------
 
-<<<<<<< HEAD
-    cdef c_buy_with_specific_market(self, object market_symbol_pair, double amount,
-                                    object order_type = OrderType.MARKET,
-                                    double price = NaN,
-                                    double expiration_seconds = NaN):
-        cdef:
-            dict kwargs = {}
-        kwargs["expiration_ts"] = self._current_timestamp + max(self._limit_order_min_expiration, expiration_seconds)
-
-        if market_symbol_pair.market not in self._sb_markets:
-            raise ValueError(f"market object for buy order is not in the whitelisted markets set.")
-        return (<MarketBase> market_symbol_pair.market).c_buy(market_symbol_pair.trading_pair, amount,
-                                                              order_type=order_type, price=price, kwargs=kwargs)
-
-    cdef c_sell_with_specific_market(self, object market_symbol_pair, double amount,
-                                     object order_type = OrderType.MARKET,
-                                     double price = NaN,
-                                     double expiration_seconds = NaN):
-        cdef:
-            dict kwargs = {}
-        kwargs["expiration_ts"] = self._current_timestamp + max(self._limit_order_min_expiration, expiration_seconds)
-
-        if market_symbol_pair.market not in self._sb_markets:
-            raise ValueError(f"market object for sell order is not in the whitelisted markets set.")
-        return (<MarketBase> market_symbol_pair.market).c_sell(market_symbol_pair.trading_pair, amount,
-                                                               order_type=order_type, price=price, kwargs=kwargs)
-
-=======
->>>>>>> 4835be0a
     cdef c_cancel_order(self, object market_pair, str order_id):
         cdef:
             list keys_to_delete = []
