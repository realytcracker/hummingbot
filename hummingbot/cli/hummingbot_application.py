--- conflicted
+++ resolved
@@ -699,11 +699,7 @@
                 if market is not None:
                     self.clock.add_iterator(market)
             self.clock.add_iterator(self.strategy)
-<<<<<<< HEAD
-            self.strategy_task: asyncio.Task = asyncio.ensure_future(self.clock.run())
-=======
             self.strategy_task: asyncio.Task = asyncio.ensure_future(self._run_clock())
->>>>>>> 79b0fd79
             self.app.log(f"\n  '{strategy_name}' strategy started.\n"
                          f"  You can use the `status` command to query the progress.")
 
