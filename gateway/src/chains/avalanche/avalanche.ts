import abi from '../../services/ethereum.abi.json';
import { logger } from '../../services/logger';
import { Contract, Transaction, Wallet } from 'ethers';
import { EthereumBase } from '../../services/ethereum-base';
import { getEthereumConfig as getAvalancheConfig } from '../ethereum/ethereum.config';
import { Provider } from '@ethersproject/abstract-provider';
import { PangolinConfig } from '../../connectors/pangolin/pangolin.config';
import { Ethereumish } from '../../services/common-interfaces';
import { ConfigManagerV2 } from '../../services/config-manager-v2';

export class Avalanche extends EthereumBase implements Ethereumish {
  private static _instances: { [name: string]: Avalanche };
  private _gasPrice: number;
  private _nativeTokenSymbol: string;
  private _chain: string;

  private constructor(network: string) {
    const config = getAvalancheConfig('avalanche', network);
    super(
      'avalanche',
      config.network.chainID,
      config.network.nodeURL,
      config.network.tokenListSource,
      config.network.tokenListType,
      config.manualGasPrice,
<<<<<<< HEAD
      ConfigManagerV2.getInstance().get('database.nonceDbPath'),
      ConfigManagerV2.getInstance().get('database.transactionDbPath')
=======
      config.gasLimit
>>>>>>> 468a11cc
    );
    this._chain = config.network.name;
    this._nativeTokenSymbol = config.nativeCurrencySymbol;
    this._gasPrice = config.manualGasPrice;
  }

  public static getInstance(network: string): Avalanche {
    if (Avalanche._instances === undefined) {
      Avalanche._instances = {};
    }
    if (!(network in Avalanche._instances)) {
      Avalanche._instances[network] = new Avalanche(network);
    }

    return Avalanche._instances[network];
  }

  public static getConnectedInstances(): { [name: string]: Avalanche } {
    return Avalanche._instances;
  }

  // getters

  public get gasPrice(): number {
    return this._gasPrice;
  }

  public get nativeTokenSymbol(): string {
    return this._nativeTokenSymbol;
  }

  public get chain(): string {
    return this._chain;
  }

  getContract(tokenAddress: string, signerOrProvider?: Wallet | Provider) {
    return new Contract(tokenAddress, abi.ERC20Abi, signerOrProvider);
  }

  getSpender(reqSpender: string): string {
    let spender: string;
    if (reqSpender === 'pangolin') {
      spender = PangolinConfig.config.routerAddress(this._chain);
    } else {
      spender = reqSpender;
    }
    return spender;
  }

  // cancel transaction
  async cancelTx(wallet: Wallet, nonce: number): Promise<Transaction> {
    logger.info(
      'Canceling any existing transaction(s) with nonce number ' + nonce + '.'
    );
    return super.cancelTxWithGasPrice(wallet, nonce, this._gasPrice * 2);
  }
}<|MERGE_RESOLUTION|>--- conflicted
+++ resolved
@@ -23,12 +23,9 @@
       config.network.tokenListSource,
       config.network.tokenListType,
       config.manualGasPrice,
-<<<<<<< HEAD
+      config.gasLimit,
       ConfigManagerV2.getInstance().get('database.nonceDbPath'),
       ConfigManagerV2.getInstance().get('database.transactionDbPath')
-=======
-      config.gasLimit
->>>>>>> 468a11cc
     );
     this._chain = config.network.name;
     this._nativeTokenSymbol = config.nativeCurrencySymbol;
