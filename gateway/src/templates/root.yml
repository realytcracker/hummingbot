version: 1
configurations:
  $namespace harmony:
    configurationPath: harmony.yml
    schemaPath: harmony-schema.json

  $namespace solana:
    configurationPath: solana.yml
    schemaPath: solana-schema.json

  $namespace avalanche:
    configurationPath: avalanche.yml
    schemaPath: ethereum-schema.json

  $namespace database:
    configurationPath: database.yml
    schemaPath: database-schema.json
    
  $namespace ethereum:
    configurationPath: ethereum.yml
    schemaPath: ethereum-schema.json

  $namespace polygon:
    configurationPath: polygon.yml
    schemaPath: ethereum-schema.json
    
  $namespace ethereumGasStation:
    configurationPath: ethereum-gas-station.yml
    schemaPath: ethereum-gas-station-schema.json

  $namespace logging:
    configurationPath: logging.yml
    schemaPath: logging-schema.json

  $namespace ssl:
    configurationPath: ssl.yml
    schemaPath: ssl-schema.json

  $namespace defira:
    configurationPath: defira.yml
    schemaPath: defira-schema.json

  $namespace near:
    configurationPath: near.yml
    schemaPath: ethereum-schema.json

  $namespace pangolin:
    configurationPath: pangolin.yml
    schemaPath: pangolin-schema.json

  $namespace quickswap:
    configurationPath: quickswap.yml
    schemaPath: quickswap-schema.json
    
  $namespace perp:
    configurationPath: perp.yml
    schemaPath: perp-schema.json

  $namespace sushiswap:
    configurationPath: sushiswap.yml
    schemaPath: sushiswap-schema.json

  $namespace traderjoe:
    configurationPath: traderjoe.yml
    schemaPath: traderjoe-schema.json
    
  $namespace server:
    configurationPath: server.yml
    schemaPath: server-schema.json

  $namespace telemetry:
    configurationPath: telemetry.yml
    schemaPath: telemetry-schema.json

  $namespace uniswap:
    configurationPath: uniswap.yml
    schemaPath: uniswap-schema.json

  $namespace ref:
    configurationPath: ref.yml
    schemaPath: ref-schema.json

  $namespace openocean:
    configurationPath: openocean.yml
    schemaPath: openocean-schema.json

  $namespace defikingdoms:
    configurationPath: defikingdoms.yml
    schemaPath: defikingdoms-schema.json

  $namespace serum:
    configurationPath: serum.yml
    schemaPath: serum-schema.json

<<<<<<< HEAD
  $namespace binance-smart-chain:
    configurationPath: binance-smart-chain.yml
    schemaPath: ethereum-schema.json

  $namespace pancakeswap:
    configurationPath: pancakeswap.yml
    schemaPath: pangolin-schema.json
=======
  $namespace cronos:
    configurationPath: cronos.yml
    schemaPath: ethereum-schema.json

  $namespace mad_meerkat:
      configurationPath: mad_meerkat.yml
      schemaPath: cronos-connector-schema.json

  $namespace vvs:
      configurationPath: vvs.yml
      schemaPath: cronos-connector-schema.json
>>>>>>> 785f7059
<|MERGE_RESOLUTION|>--- conflicted
+++ resolved
@@ -92,15 +92,6 @@
     configurationPath: serum.yml
     schemaPath: serum-schema.json
 
-<<<<<<< HEAD
-  $namespace binance-smart-chain:
-    configurationPath: binance-smart-chain.yml
-    schemaPath: ethereum-schema.json
-
-  $namespace pancakeswap:
-    configurationPath: pancakeswap.yml
-    schemaPath: pangolin-schema.json
-=======
   $namespace cronos:
     configurationPath: cronos.yml
     schemaPath: ethereum-schema.json
@@ -112,4 +103,11 @@
   $namespace vvs:
       configurationPath: vvs.yml
       schemaPath: cronos-connector-schema.json
->>>>>>> 785f7059
+
+  $namespace binance-smart-chain:
+    configurationPath: binance-smart-chain.yml
+    schemaPath: ethereum-schema.json
+
+  $namespace pancakeswap:
+    configurationPath: pancakeswap.yml
+    schemaPath: pangolin-schema.json